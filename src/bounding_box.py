--- conflicted
+++ resolved
@@ -1,10 +1,6 @@
-<<<<<<< HEAD
-from .enumerators import BBFormat, BBType, CoordinatesType
-from .utils import convert_to_absolute_values, convert_to_relative_values
-=======
 from src.utils.enumerators import BBFormat, BBType, CoordinatesType
-from src.utils.general_utils import (convert_to_absolute_values, convert_to_relative_values)
->>>>>>> 2dad7888
+from src.utils.general_utils import (convert_to_absolute_values,
+                                     convert_to_relative_values)
 
 
 class BoundingBox:
